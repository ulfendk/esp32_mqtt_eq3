--- conflicted
+++ resolved
@@ -87,11 +87,7 @@
 | boost | boost-mode is active / inactiv | `"boost"`:`"active"`<br>`"boost"`:`"inactive"` | 1.20 |
 | state | front-panel controls are locked / unlocked | `"state"`:`"locked"`<br>`"state"`:`"unlocked"` | 1.20 |
 | battery | battery state | `"battery"`:`"GOOD"`<br>`"battery"`:`"LOW"` | 1.20 |
-<<<<<<< HEAD
 | window | window-mode is active / inactive | `"window"`:`"open"`<br>`"window"`:`"closed"` | |
-=======
-<sup>1)</sup> Changed in current dev-branch: `"eco"` is removed because it was misinterpreted
->>>>>>> 87e86793
 
 ### Read current status
 
